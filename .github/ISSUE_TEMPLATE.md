<<<<<<< HEAD
<!--
Please use the following template to assist with creating an issue and to ensure a speedy resolution. If an area is not applicable, feel free to delete the area or mark with `N/A`
-->
=======
Please use the following template to assist with creating an issue and getting a speedy resolution. If an area is not applicable, feel free to delete the area, or mark with `N/A`

>>>>>>> 76869a0d
### Rust Version

* Use the output of `rustc -V`

### Affected Version of clap

* Can be found in Cargo.lock of your project (i.e. `grep clap Cargo.lock`)

### Expected Behavior Summary


### Actual Behavior Summary


### Steps to Reproduce the issue


### Sample Code or Link to Sample Code


### Debug output

Compile clap with cargo features `"debug"` such as:

```toml
[dependencies]
clap = { version = "2", features = ["debug"] }
```
The output may be very long, so feel free to link to a gist or attach a text file<|MERGE_RESOLUTION|>--- conflicted
+++ resolved
@@ -1,11 +1,7 @@
-<<<<<<< HEAD
 <!--
 Please use the following template to assist with creating an issue and to ensure a speedy resolution. If an area is not applicable, feel free to delete the area or mark with `N/A`
 -->
-=======
-Please use the following template to assist with creating an issue and getting a speedy resolution. If an area is not applicable, feel free to delete the area, or mark with `N/A`
 
->>>>>>> 76869a0d
 ### Rust Version
 
 * Use the output of `rustc -V`
