name: CI

permissions:
  contents: read

on:
  pull_request:
  push:
    branches:
      - "*master"

env:
  RUST_BACKTRACE: 1
  CARGO_TERM_COLOR: always
  CLICOLOR: 1

concurrency:
  group: "${{ github.workflow }}-${{ github.ref }}"
  cancel-in-progress: true

jobs:
  ci:
    permissions:
      contents: none
    name: CI
<<<<<<< HEAD
    needs: [test, check, lockfile, docs, rustfmt, clippy, cffconvert]
=======
    needs: [test, msrv, lockfile, docs, rustfmt, clippy, minimal-versions]
>>>>>>> 87d9ae55
    runs-on: ubuntu-latest
    if: "always()"
    steps:
      - name: Failed
        run: exit 1
        if: "contains(needs.*.result, 'failure') || contains(needs.*.result, 'cancelled') || contains(needs.*.result, 'skipped')"
  test:
    name: Test
    strategy:
      matrix:
<<<<<<< HEAD
        build: [linux, windows, mac, minimal, default, next]
        include:
        - build: linux
          os: buildjet-8vcpu-ubuntu-2204
          rust: "stable"
          features: "full"
        - build: windows
          os: windows-latest
          rust: "stable"
          features: "full"
        - build: mac
          os: macos-14
          rust: "stable"
          features: "full"
        - build: minimal
          os: ubuntu-latest
          rust: "stable"
          features: "minimal"
        - build: default
          os: ubuntu-latest
          rust: "stable"
          features: "default"
        - build: next
          os: ubuntu-latest
          rust: "stable"
          features: "next"
=======
        os: ["ubuntu-latest", "windows-latest", "macos-latest"]
        rust: ["stable"]
>>>>>>> 87d9ae55
    continue-on-error: ${{ matrix.rust != 'stable' }}
    runs-on: ${{ matrix.os }}
    steps:
    - name: Checkout repository
      uses: actions/checkout@v4
    - name: Install Rust
      uses: dtolnay/rust-toolchain@stable
      with:
        toolchain: ${{ matrix.rust }}
    - uses: Swatinem/rust-cache@v2
    - name: Install shells
      if: runner.os == 'Linux'
      run: sudo apt-get install -y elvish fish zsh
    - name: Build
      run: make build-${{matrix.features}}
    - name: Test
      run: make test-${{matrix.features}}
    - name: Test (benches)
      run: make test-${{matrix.features}} ARGS='--workspace --benches'
    - name: Test (ultra-minimal)
      if: matrix.build == 'minimal'
      run: make test-minimal ARGS='--manifest-path Cargo.toml'
    - name: Test dynamic completions
      run: cargo test -p clap_complete -F unstable-dynamic
  check:
    name: Check
    runs-on: ubuntu-latest
    strategy:
      fail-fast: false
      matrix:
        build: [msrv, wasm, wasm-wasi, debug, release]
        include:
          - build: msrv
            rust: "1.74"  # MSRV
            target: x86_64-unknown-linux-gnu
            features: full
          - build: wasm
            rust: stable
            target: wasm32-unknown-unknown
            features: wasm
          - build: wasm-wasi
            rust: stable
            target: wasm32-wasi
            features: wasm
          - build: debug
            rust: stable
            target: x86_64-unknown-linux-gnu
            features: debug
          - build: release
            rust: stable
            target: x86_64-unknown-linux-gnu
            features: release
    steps:
      - name: Checkout repository
        uses: actions/checkout@v4
      - name: Install rust
        uses: dtolnay/rust-toolchain@stable
        with:
          toolchain: ${{ matrix.rust }}
          targets: ${{ matrix.target }}
      - uses: Swatinem/rust-cache@v2
      - name: Check
        run: make check-${{ matrix.features }}
        env:
          TOOLCHAIN_TARGET: ${{ matrix.target }}
  ui:
    name: UI Tests
    runs-on: ubuntu-latest
    strategy:
      fail-fast: false
      matrix:
        features: [default, next]
    steps:
    - name: Checkout repository
      uses: actions/checkout@v4
    - name: Install Rust
      uses: dtolnay/rust-toolchain@stable
      with:
        toolchain: "1.74"  # MSRV
    - uses: Swatinem/rust-cache@v2
<<<<<<< HEAD
    - name: UI Tests
      run: make test-ui-${{ matrix.features }}
=======
    - uses: taiki-e/install-action@cargo-hack
    - name: Default features
      run: cargo hack check --feature-powerset --locked --rust-version --ignore-private --workspace --all-targets
  minimal-versions:
    name: Minimal versions
    runs-on: ubuntu-latest
    steps:
    - name: Checkout repository
      uses: actions/checkout@v4
    - name: Install stable Rust
      uses: dtolnay/rust-toolchain@stable
      with:
        toolchain: stable
    - name: Install nightly Rust
      uses: dtolnay/rust-toolchain@stable
      with:
        toolchain: nightly
    - name: Downgrade dependencies to minimal versions
      run: cargo +nightly generate-lockfile -Z minimal-versions
    - name: Compile with minimal versions
      run: cargo +stable check --workspace --all-features --locked
>>>>>>> 87d9ae55
  lockfile:
    runs-on: ubuntu-latest
    steps:
    - name: Checkout repository
      uses: actions/checkout@v4
    - name: Install Rust
      uses: dtolnay/rust-toolchain@stable
      with:
        toolchain: stable
    - uses: Swatinem/rust-cache@v2
    - name: "Is lockfile updated?"
      run: cargo update --workspace --locked
  docs:
    name: Docs
    runs-on: ubuntu-latest
    steps:
    - name: Checkout repository
      uses: actions/checkout@v4
    - name: Install Rust
      uses: dtolnay/rust-toolchain@stable
      with:
        toolchain: "1.79"  # STABLE
    - uses: Swatinem/rust-cache@v2
    - name: Check documentation
      env:
        RUSTDOCFLAGS: -D warnings
      run: make doc
  rustfmt:
    name: rustfmt
    runs-on: ubuntu-latest
    steps:
    - name: Checkout repository
      uses: actions/checkout@v4
    - name: Install Rust
      uses: dtolnay/rust-toolchain@stable
      with:
        toolchain: "1.79"  # STABLE
        components: rustfmt
    - uses: Swatinem/rust-cache@v2
    - name: Check formatting
      run: cargo fmt --all -- --check
  clippy:
    name: clippy
    runs-on: ubuntu-latest
    steps:
    - name: Checkout repository
      uses: actions/checkout@v4
    - name: Install Rust
      uses: dtolnay/rust-toolchain@stable
      with:
        toolchain: "1.79"  # STABLE
        components: clippy
    - uses: Swatinem/rust-cache@v2
    - name: Lint (ultra-minimal)
      run: make clippy-minimal ARGS='--manifest-path Cargo.toml'
    - name: Lint (minimal)
      run: make clippy-minimal
    - name: Lint (all)
      run: make clippy-full
    - name: Lint (release)
      run: make clippy-release
  cffconvert:
    name: cffconvert
    runs-on: ubuntu-latest
    steps:
      - name: Checkout repository
        uses: actions/checkout@v4
        with:
          persist-credentials: false
      - name: CFF validation
        uses: citation-file-format/cffconvert-github-action@2.0.0
        with:
          args: --validate<|MERGE_RESOLUTION|>--- conflicted
+++ resolved
@@ -23,11 +23,7 @@
     permissions:
       contents: none
     name: CI
-<<<<<<< HEAD
-    needs: [test, check, lockfile, docs, rustfmt, clippy, cffconvert]
-=======
-    needs: [test, msrv, lockfile, docs, rustfmt, clippy, minimal-versions]
->>>>>>> 87d9ae55
+    needs: [test, check, lockfile, docs, rustfmt, clippy, minimal-versions, cffconvert]
     runs-on: ubuntu-latest
     if: "always()"
     steps:
@@ -38,7 +34,6 @@
     name: Test
     strategy:
       matrix:
-<<<<<<< HEAD
         build: [linux, windows, mac, minimal, default, next]
         include:
         - build: linux
@@ -50,7 +45,7 @@
           rust: "stable"
           features: "full"
         - build: mac
-          os: macos-14
+          os: macos-latest
           rust: "stable"
           features: "full"
         - build: minimal
@@ -65,10 +60,6 @@
           os: ubuntu-latest
           rust: "stable"
           features: "next"
-=======
-        os: ["ubuntu-latest", "windows-latest", "macos-latest"]
-        rust: ["stable"]
->>>>>>> 87d9ae55
     continue-on-error: ${{ matrix.rust != 'stable' }}
     runs-on: ${{ matrix.os }}
     steps:
@@ -149,13 +140,8 @@
       with:
         toolchain: "1.74"  # MSRV
     - uses: Swatinem/rust-cache@v2
-<<<<<<< HEAD
     - name: UI Tests
       run: make test-ui-${{ matrix.features }}
-=======
-    - uses: taiki-e/install-action@cargo-hack
-    - name: Default features
-      run: cargo hack check --feature-powerset --locked --rust-version --ignore-private --workspace --all-targets
   minimal-versions:
     name: Minimal versions
     runs-on: ubuntu-latest
@@ -174,7 +160,6 @@
       run: cargo +nightly generate-lockfile -Z minimal-versions
     - name: Compile with minimal versions
       run: cargo +stable check --workspace --all-features --locked
->>>>>>> 87d9ae55
   lockfile:
     runs-on: ubuntu-latest
     steps:
